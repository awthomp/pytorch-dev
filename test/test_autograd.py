--- conflicted
+++ resolved
@@ -2655,7 +2655,16 @@
         with torch.autograd.profiler.profile() as prof:
             x.resize_([3, 2])
 
-<<<<<<< HEAD
+    @skipIfRocm
+    def test_profiler_custom_op(self):
+        inst = torch.classes._TorchScriptTesting._PickleTester([3, 4])
+
+        with torch.autograd.profiler.profile() as prof:
+            torch.ops._TorchScriptTesting.take_an_instance(inst)
+
+        self.assertEqual(len(prof.function_events), 1)
+        self.assertEqual(prof.function_events[0].name, '_TorchScriptTesting::take_an_instance')
+
     def test_profiler_propagation(self):
         def foo(x):
             with record_function("in_foo") as rf:
@@ -2697,17 +2706,6 @@
         self.assertTrue(found_foo)
         self.assertTrue(found_bar)
         self.assertTrue(found_bar_after_wait)
-=======
-    @skipIfRocm
-    def test_profiler_custom_op(self):
-        inst = torch.classes._TorchScriptTesting._PickleTester([3, 4])
-
-        with torch.autograd.profiler.profile() as prof:
-            torch.ops._TorchScriptTesting.take_an_instance(inst)
-
-        self.assertEqual(len(prof.function_events), 1)
-        self.assertEqual(prof.function_events[0].name, '_TorchScriptTesting::take_an_instance')
->>>>>>> d1142e55
 
     def test_record_function_callbacks(self):
         x = torch.randn(10, 10)
