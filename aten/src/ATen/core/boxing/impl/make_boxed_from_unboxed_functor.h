--- conflicted
+++ resolved
@@ -293,7 +293,6 @@
     return c10::ivalue::from(std::forward<T>(v));
   }
 
-<<<<<<< HEAD
   // Special case to allow kernels to return `Tensor&`.
   // TODO Delete this once kernels don't do that anymore
   template<>
@@ -317,15 +316,6 @@
   template<class Functor, bool AllowDeprecatedTypes, size_t... ivalue_arg_indices>
   std::decay_t<typename guts::infer_function_traits_t<Functor>::return_type>
   call_functor_with_args_from_stack_(Functor* functor, Stack* stack, std::index_sequence<ivalue_arg_indices...>) {
-=======
-  // call_functor_with_args_from_stack_
-
-  template<class Functor, bool AllowDeprecatedTypes, size_t... ivalue_arg_indices>
-  typename guts::infer_function_traits_t<Functor>::return_type call_functor_with_args_from_stack_(
-    Functor* functor,
-    Stack* stack, std::index_sequence<ivalue_arg_indices...>
-  ) {
->>>>>>> eeb43ffa
     (void)(stack); // when sizeof...(ivalue_arg_indices) == 0, this argument would be unused and we have to silence the compiler warning.
 
     constexpr size_t num_ivalue_args = sizeof...(ivalue_arg_indices);
@@ -345,14 +335,8 @@
   }
 
   template<class Functor, bool AllowDeprecatedTypes>
-<<<<<<< HEAD
-  std::decay_t<typename guts::infer_function_traits_t<Functor>::return_type> call_functor_with_args_from_stack(Functor* functor, Stack* stack) {
-=======
-  typename guts::infer_function_traits_t<Functor>::return_type call_functor_with_args_from_stack(
-    Functor* functor,
-    Stack* stack
-  ) {
->>>>>>> eeb43ffa
+  std::decay_t<typename guts::infer_function_traits_t<Functor>::return_type>
+  call_functor_with_args_from_stack(Functor* functor, Stack* stack) {
     constexpr size_t num_ivalue_args = guts::infer_function_traits_t<Functor>::number_of_parameters;
     return call_functor_with_args_from_stack_<Functor, AllowDeprecatedTypes>(functor, stack, std::make_index_sequence<num_ivalue_args>());
   }
