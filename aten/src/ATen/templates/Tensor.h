#pragma once

// ${generated_comment}

#include "ATen/core/Device.h"
#include "ATen/core/Layout.h"
#include "ATen/core/Scalar.h"
#include "ATen/core/ScalarType.h"
#include "ATen/core/SparseTensorRef.h"
#include "ATen/core/Storage.h"
#include "ATen/core/TensorAccessor.h"
#include "ATen/TensorImpl.h"
#include "ATen/core/optional.h"
#include "ATen/UndefinedTensor.h"
#include "ATen/core/Error.h"

namespace at {
struct Generator;
struct Type;
struct Tensor;
struct TensorOptions;
} // namespace at

namespace at {
// Tensor is a "generic" object holding a pointer to the underlying TensorImpl object, which
// has an embedded reference count. In this way, Tensor is similar to boost::intrusive_ptr.
//
// For example:
//
// void func(Tensor a) {
//   Tensor b = a;
//   ...
// }
//
// In this example, when we say Tensor b = a, we are creating a new object that points to the
// same underlying TensorImpl, and bumps its reference count. When b goes out of scope, the
// destructor decrements the reference count by calling release() on the TensorImpl it points to.
// The existing constructors, operator overloads, etc. take care to implement the correct semantics.
//
// Note that Tensor can also be NULL, i.e. it is not associated with any underlying TensorImpl, and
// special care must be taken to handle this.
struct AT_API Tensor {
  Tensor(){};
  Tensor(TensorImpl* tensor_impl, bool retain)
      : tensor_impl_(c10::intrusive_ptr<TensorImpl, UndefinedTensor>::reclaim(
            tensor_impl)) {
    if (tensor_impl == nullptr) {
      throw std::runtime_error("TensorBaseImpl with nullptr not supported");
    }
    if (retain && tensor_impl != UndefinedTensor::singleton()) {
      c10::raw::intrusive_ptr::incref(tensor_impl);
    }
  }
<<<<<<< HEAD
  Tensor(c10::intrusive_ptr<TensorImpl, UndefinedTensor> ptr)
=======
  Tensor(const c10::intrusive_ptr<TensorImpl, UndefinedTensor>& ptr)
      : tensor_impl_(ptr) {}
  Tensor(c10::intrusive_ptr<TensorImpl, UndefinedTensor>&& ptr)
>>>>>>> f837a364
      : tensor_impl_(std::move(ptr)) {}

  Tensor(const Tensor&) = default;
  Tensor(Tensor&&) = default;

  int64_t dim() const {
    return tensor_impl_->dim();
  }

  TensorImpl * unsafeGetTensorImpl() const {
    return tensor_impl_.get();
  }
  TensorImpl * unsafeReleaseTensorImpl() {
    return tensor_impl_.release();
  }
  const c10::intrusive_ptr<TensorImpl, UndefinedTensor>& getIntrusivePtr() const {
    return tensor_impl_;
  }

  bool defined() const {
    return tensor_impl_;
  }

  void reset() {
    tensor_impl_.reset();
  }

  // The following overloads are very intruiging.  Consider the following
  // program:
  //
  //    x[1] = 3;
  //
  // We would expect that the first entry of x is written to 3.  But how can we
  // actually achieve this?  x[1] evaluates to a tensor...
  //
  // The answer is, using a ref-qualifier.  x[1] is an rvalue, which cannot be
  // (profitably) assigned to in the traditional sense, so we overload
  // assignment to mean, "Actually, copy 3 into the tensor data."  This is done
  // with an rvalue-reference ref-qualified overload (the methods with && at the
  // end of their type.)
  //
  // There's one more fly in the ointment: We also want
  //
  //    Tensor x = y;
  //
  // to work, and we want it NOT to copy.  So we need a traditional operator=
  // overload.  But we MUST specify a mutable lvalue ref-qualifier, to
  // disambiguate the traditional overload from the rvalue-reference
  // ref-qualified overload.  Otherwise, it will be ambiguous, because
  // a non ref-qualified method is eligible for all situations.

  // Unfortunately, we have to write these constructors out manually
  // to work around an MSVC bug:
  //    error C2580: 'at::Tensor &at::Tensor::operator =(const at::Tensor &) &':
  //    multiple versions of a defaulted special member functions are not allowed
  // Tensor& operator=(const Tensor&) & = default;
  // Tensor& operator=(Tensor&&) & = default;
  Tensor& operator=(const Tensor& x) & {
    tensor_impl_ = x.tensor_impl_;
    return *this;
  }
  Tensor& operator=(Tensor&& x) & {
    tensor_impl_ = std::move(x.tensor_impl_);
    return *this;
  }

  Tensor& operator=(Scalar v) &&;
  Tensor& operator=(const Tensor&) &&;
  Tensor& operator=(Tensor&&) &&;

  bool is_same(const Tensor& other) const noexcept {
    return tensor_impl_ == other.tensor_impl_;
  }
  size_t use_count() const noexcept {
    return tensor_impl_.use_count();
  }
  size_t weak_use_count() const noexcept {
    return tensor_impl_.weak_use_count();
  }

  const char * toString() const;

  IntList sizes() const {
    return tensor_impl_->sizes();
  }
  IntList strides() const {
    return tensor_impl_->strides();
  }
  int64_t ndimension() const {
    return dim();
  }
  Type & type() const {
    return tensor_impl_->type();
  }
  TensorTypeId type_id() const {
    return tensor_impl_->type_id();
  }
  ScalarType scalar_type() const {
    return tensor_impl_->scalar_type();
  }
  const Storage& storage() const {
    return tensor_impl_->storage();
  }
  inline Tensor toType(const Type & t, bool non_blocking=false) const;
  inline Tensor & copy_(const Tensor & src, bool non_blocking=false);
  inline Tensor toType(ScalarType t) const;
  inline Tensor toBackend(Backend b) const;

  /// New-style `to()` methods.
  /// NB: These methods are defined in TensorOptions.h.
  Tensor to(Device device, ScalarType dtype, bool non_blocking = false) const;
  Tensor to(ScalarType dtype, bool non_blocking = false) const;
  Tensor to(Device device, bool non_blocking = false) const;

  /// Returns true if the `Tensor` is actually a `torch::autograd::Variable`.
  /// Defined in Type.h because of include order issues.
  bool is_variable() const noexcept;

  /// Returns a `Tensor`'s layout. Defined in Type.h
  Layout layout() const noexcept;

  /// Returns a `Tensor`'s dtype (`ScalarType`). Defined in Type.h
  ScalarType dtype() const noexcept;

  /// Returns a `Tensor`'s device.
  Device device() const;

  /// Returns the `TensorOptions` corresponding to this `Tensor`. Defined in
  /// TensorOptions.h.
  TensorOptions options() const;

  template<typename T>
  T * data() const;

  // Purposely not defined here to avoid inlining
  void print() const;

  //toLongData(), toFloatData() etc.
  #define TO_TYPE_DATA(T,name,_) \
  T * to##name##Data() const;
  AT_FORALL_SCALAR_TYPES(TO_TYPE_DATA)
  #undef TO_TYPE_DATA

  #define TO_C_TYPE(T,name,_) \
  T toC##name () const;
  AT_FORALL_SCALAR_TYPES(TO_C_TYPE)
  #undef TO_C_TYPE

  template<typename T, size_t N>
  TensorAccessor<T,N> accessor() const& {
    static_assert(N > 0, "accessor is used for indexing tensor, for scalars use *data<T>()");
    AT_CHECK(dim() == N, "expected ", N, " dims but tensor has ", dim());
    return TensorAccessor<T,N>(data<T>(),sizes().data(),strides().data());
  }
  template<typename T, size_t N>
  TensorAccessor<T,N> accessor() && = delete;

  Tensor operator-() const;
  Tensor& operator+=(const Tensor & other);
  Tensor& operator+=(Scalar other);
  Tensor& operator-=(const Tensor & other);
  Tensor& operator-=(Scalar other);
  Tensor& operator*=(const Tensor & other);
  Tensor& operator*=(Scalar other);
  Tensor& operator/=(const Tensor & other);
  Tensor& operator/=(Scalar other);
  Tensor operator[](Scalar index) const;
  Tensor operator[](Tensor index) const;
  Tensor operator[](int64_t index) const;

  Tensor cpu() const;
  Tensor cuda() const;

  // ~~~~~ Autograd API ~~~~~

  Tensor& set_requires_grad(bool requires_grad) {
    tensor_impl_->set_requires_grad(requires_grad);
    return *this;
  }
  bool requires_grad() const {
    return tensor_impl_->requires_grad();
  }

  Tensor& grad() {
    return tensor_impl_->grad();
  }
  const Tensor& grad() const {
    return tensor_impl_->grad();
  }

  void set_data(Tensor new_data) {
    tensor_impl_->set_data(new_data);
  }

  /// Computes the gradient of current tensor w.r.t. graph leaves.
  void backward(
      at::optional<Tensor> gradient = at::nullopt,
      bool keep_graph = false,
      bool create_graph = false);

  // STOP.  Thinking of adding a method here, which only makes use
  // of other ATen methods?  Define it in native_functions.yaml.

  //example
  //Tensor * add(Tensor & b);
  ${tensor_method_declarations}

  template <typename F, typename... Args>
  auto m(F func, Args&&... params) const -> decltype(func(*this, std::forward<Args>(params)...)) {
    return func(*this, std::forward<Args>(params)...);
  }

  friend struct WeakTensor;

protected:
  c10::intrusive_ptr<TensorImpl, UndefinedTensor> tensor_impl_;
};

struct AT_API WeakTensor {
  WeakTensor(const Tensor& t) : weak_tensor_impl_(t.tensor_impl_) {}

  // XXX: this can return undefined tensors
  // Ideally it would be at::optional<Tensor>, but MSVC is too cool for that
  Tensor lock() const {
    return Tensor(weak_tensor_impl_.lock());
  }

  bool is_same(const WeakTensor& other) const noexcept {
    return weak_tensor_impl_ == other.weak_tensor_impl_;
  }

  size_t use_count() const noexcept {
    return weak_tensor_impl_.use_count();
  }
  size_t weak_use_count() const noexcept {
    return weak_tensor_impl_.weak_use_count();
  }

  TensorImpl* unsafeGetTensorImpl() const {
    return weak_tensor_impl_._unsafe_get_target();
  }

private:
  c10::weak_intrusive_ptr<TensorImpl, UndefinedTensor> weak_tensor_impl_;
};
} // namespace at<|MERGE_RESOLUTION|>--- conflicted
+++ resolved
@@ -51,13 +51,7 @@
       c10::raw::intrusive_ptr::incref(tensor_impl);
     }
   }
-<<<<<<< HEAD
   Tensor(c10::intrusive_ptr<TensorImpl, UndefinedTensor> ptr)
-=======
-  Tensor(const c10::intrusive_ptr<TensorImpl, UndefinedTensor>& ptr)
-      : tensor_impl_(ptr) {}
-  Tensor(c10::intrusive_ptr<TensorImpl, UndefinedTensor>&& ptr)
->>>>>>> f837a364
       : tensor_impl_(std::move(ptr)) {}
 
   Tensor(const Tensor&) = default;
