#include <c10/core/DispatchKey.h>

namespace c10 {

const char* toString(DispatchKey t) {
  switch (t) {
    case DispatchKey::Undefined:
      return "Undefined";

    case DispatchKey::CPU:
      return "CPU";
    case DispatchKey::CUDA:
      return "CUDA";
    case DispatchKey::HIP:
      return "HIP";
    case DispatchKey::FPGA:
      return "FPGA";
    case DispatchKey::MSNPU:
      return "MSNPU";
    case DispatchKey::XLA:
      return "XLA";
    case DispatchKey::Vulkan:
      return "Vulkan";

    case DispatchKey::MKLDNN:
      return "MKLDNN";
    case DispatchKey::OpenGL:
      return "OpenGL";
    case DispatchKey::OpenCL:
      return "OpenCL";
    case DispatchKey::IDEEP:
      return "IDEEP";

    case DispatchKey::QuantizedCPU:
      return "QuantizedCPU";
    case DispatchKey::QuantizedCUDA:
      return "QuantizedCUDA";

    case DispatchKey::ComplexCPU:
      return "ComplexCPU";
    case DispatchKey::ComplexCUDA:
      return "ComplexCUDA";

    case DispatchKey::CustomRNGKeyId:
      return "CustomRNGKeyId";

    case DispatchKey::MkldnnCPU:
      return "MkldnnCPU";
    case DispatchKey::SparseCPU:
      return "SparseCPU";
    case DispatchKey::SparseCUDA:
      return "SparseCUDA";
    case DispatchKey::SparseHIP:
      return "SparseHIP";

    case DispatchKey::PrivateUse1:
      return "PrivateUse1";
    case DispatchKey::PrivateUse2:
      return "PrivateUse2";
    case DispatchKey::PrivateUse3:
      return "PrivateUse3";

    case DispatchKey::Meta:
      return "Meta";

    case DispatchKey::BackendSelect:
      return "BackendSelect";
<<<<<<< HEAD
    case DispatchKey::Batched:
      return "Batched";
    case DispatchKey::VmapMode:
      return "VmapMode";
    case DispatchKey::TESTING_ONLY_GenericMode:
      return "TESTING_ONLY_GenericMode";
    case DispatchKey::Autocast:
      return "Autocast";
    case DispatchKey::TESTING_ONLY_GenericWrapper:
      return "TESTING_ONLY_GenericWrapper";
    case DispatchKey::Profiler:
      return "Profiler";
=======
>>>>>>> 05f00532
    case DispatchKey::Named:
      return "Named";

    case DispatchKey::Autograd:
      return "Autograd";

    case DispatchKey::Tracer:
      return "Tracer";

    case DispatchKey::XLAPreAutograd:
      return "XLAPreAutograd";

    case DispatchKey::Autocast:
      return "Autocast";

    case DispatchKey::PrivateUse1_PreAutograd:
      return "PrivateUse1_PreAutograd";
    case DispatchKey::PrivateUse2_PreAutograd:
      return "PrivateUse2_PreAutograd";
    case DispatchKey::PrivateUse3_PreAutograd:
      return "PrivateUse3_PreAutograd";

    case DispatchKey::Batched:
      return "Batched";

    case DispatchKey::TESTING_ONLY_GenericWrapper:
      return "TESTING_ONLY_GenericWrapper";

    case DispatchKey::TESTING_ONLY_GenericMode:
      return "TESTING_ONLY_GenericMode";

    default:
      return "UNKNOWN_TENSOR_TYPE_ID";
  }
}

std::ostream& operator<<(std::ostream& str, DispatchKey rhs) {
  return str << toString(rhs);
}

} // namespace c10<|MERGE_RESOLUTION|>--- conflicted
+++ resolved
@@ -65,21 +65,6 @@
 
     case DispatchKey::BackendSelect:
       return "BackendSelect";
-<<<<<<< HEAD
-    case DispatchKey::Batched:
-      return "Batched";
-    case DispatchKey::VmapMode:
-      return "VmapMode";
-    case DispatchKey::TESTING_ONLY_GenericMode:
-      return "TESTING_ONLY_GenericMode";
-    case DispatchKey::Autocast:
-      return "Autocast";
-    case DispatchKey::TESTING_ONLY_GenericWrapper:
-      return "TESTING_ONLY_GenericWrapper";
-    case DispatchKey::Profiler:
-      return "Profiler";
-=======
->>>>>>> 05f00532
     case DispatchKey::Named:
       return "Named";
 
@@ -105,6 +90,9 @@
     case DispatchKey::Batched:
       return "Batched";
 
+    case DispatchKey::VmapMode:
+      return "VmapMode";
+
     case DispatchKey::TESTING_ONLY_GenericWrapper:
       return "TESTING_ONLY_GenericWrapper";
 
